<<<<<<< HEAD
use arrow::bitmap::Bitmap;
use std::ops::BitAnd;
=======
use arrow::array::{Array, ArrayData, BooleanArray};
use arrow::buffer::Buffer;
use arrow::datatypes::DataType;
>>>>>>> 9fb25c7c

pub struct TrustMyLength<I: Iterator<Item = J>, J> {
    iter: I,
    len: usize,
}

impl<I, J> TrustMyLength<I, J>
where
    I: Iterator<Item = J>,
{
    #[inline]
    pub fn new(iter: I, len: usize) -> Self {
        Self { iter, len }
    }
}

impl<I, J> Iterator for TrustMyLength<I, J>
where
    I: Iterator<Item = J>,
{
    type Item = J;

    #[inline]
    fn next(&mut self) -> Option<Self::Item> {
        self.iter.next()
    }

    fn size_hint(&self) -> (usize, Option<usize>) {
        (self.len, Some(self.len))
    }
}

impl<I, J> ExactSizeIterator for TrustMyLength<I, J> where I: Iterator<Item = J> {}

impl<I, J> DoubleEndedIterator for TrustMyLength<I, J>
where
    I: Iterator<Item = J> + DoubleEndedIterator,
{
    #[inline]
    fn next_back(&mut self) -> Option<Self::Item> {
        self.iter.next_back()
    }
}

<<<<<<< HEAD
pub fn combine_validities(opt_l: Option<&Bitmap>, opt_r: Option<&Bitmap>) -> Option<Bitmap> {
    match (opt_l, opt_r) {
        (Some(l), Some(r)) => Some(l.bitand(r)),
        (None, Some(r)) => Some(r.clone()),
        (Some(l), None) => (Some(l.clone())),
        (None, None) => None,
    }
}
unsafe impl<I, J> arrow::trusted_len::TrustedLen for TrustMyLength<I, J> where I: Iterator<Item = J> {}
=======
fn prepare_buffers(
    l: &Buffer,
    offset_l: usize,
    r: &Buffer,
    offset_r: usize,
    len_in_bits: usize,
) -> (BooleanArray, BooleanArray) {
    let l = BooleanArray::from(
        ArrayData::builder(DataType::Boolean)
            .add_buffer(l.clone())
            .offset(offset_l)
            .len(len_in_bits)
            .build(),
    );
    let r = BooleanArray::from(
        ArrayData::builder(DataType::Boolean)
            .add_buffer(r.clone())
            .offset(offset_r)
            .len(len_in_bits)
            .build(),
    );
    (l, r)
}

// buffer ops from arrow is private. So we hack around this by creating boolean arrays.
// should do the same as arrows buffer_bin_and
pub fn buffer_and(
    l: &Buffer,
    offset_l: usize,
    r: &Buffer,
    offset_r: usize,
    len_in_bits: usize,
) -> Buffer {
    let (l, r) = prepare_buffers(l, offset_l, r, offset_r, len_in_bits);
    (arrow::compute::and(&l, &r).unwrap()).data().buffers()[0].clone()
}

pub fn buffer_or(
    l: &Buffer,
    offset_l: usize,
    r: &Buffer,
    offset_r: usize,
    len_in_bits: usize,
) -> Buffer {
    let (l, r) = prepare_buffers(l, offset_l, r, offset_r, len_in_bits);
    (arrow::compute::or(&l, &r).unwrap()).data().buffers()[0].clone()
}

/// Combine the validity by doing a bitand operation.
pub fn combine_null_buffers(
    opt_l: Option<&Buffer>,
    offset_l: usize,
    opt_r: Option<&Buffer>,
    offset_r: usize,
    len_in_bits: usize,
) -> Option<Buffer> {
    match (opt_l, opt_r) {
        (Some(l), Some(r)) => Some(buffer_and(l, offset_l, r, offset_r, len_in_bits)),
        (Some(l), None) => Some(l.clone()),
        (None, Some(r)) => Some(r.clone()),
        (None, None) => None,
    }
}
>>>>>>> 9fb25c7c

pub trait CustomIterTools: Iterator {
    fn fold_first_<F>(mut self, f: F) -> Option<Self::Item>
    where
        Self: Sized,
        F: FnMut(Self::Item, Self::Item) -> Self::Item,
    {
        let first = self.next()?;
        Some(self.fold(first, f))
    }

    fn trust_my_length(self, length: usize) -> TrustMyLength<Self, Self::Item>
    where
        Self: Sized,
    {
        TrustMyLength::new(self, length)
    }
}

impl<T: ?Sized> CustomIterTools for T where T: Iterator {}<|MERGE_RESOLUTION|>--- conflicted
+++ resolved
@@ -1,11 +1,5 @@
-<<<<<<< HEAD
 use arrow::bitmap::Bitmap;
 use std::ops::BitAnd;
-=======
-use arrow::array::{Array, ArrayData, BooleanArray};
-use arrow::buffer::Buffer;
-use arrow::datatypes::DataType;
->>>>>>> 9fb25c7c
 
 pub struct TrustMyLength<I: Iterator<Item = J>, J> {
     iter: I,
@@ -13,8 +7,8 @@
 }
 
 impl<I, J> TrustMyLength<I, J>
-where
-    I: Iterator<Item = J>,
+    where
+        I: Iterator<Item = J>,
 {
     #[inline]
     pub fn new(iter: I, len: usize) -> Self {
@@ -23,8 +17,8 @@
 }
 
 impl<I, J> Iterator for TrustMyLength<I, J>
-where
-    I: Iterator<Item = J>,
+    where
+        I: Iterator<Item = J>,
 {
     type Item = J;
 
@@ -41,8 +35,8 @@
 impl<I, J> ExactSizeIterator for TrustMyLength<I, J> where I: Iterator<Item = J> {}
 
 impl<I, J> DoubleEndedIterator for TrustMyLength<I, J>
-where
-    I: Iterator<Item = J> + DoubleEndedIterator,
+    where
+        I: Iterator<Item = J> + DoubleEndedIterator,
 {
     #[inline]
     fn next_back(&mut self) -> Option<Self::Item> {
@@ -50,7 +44,6 @@
     }
 }
 
-<<<<<<< HEAD
 pub fn combine_validities(opt_l: Option<&Bitmap>, opt_r: Option<&Bitmap>) -> Option<Bitmap> {
     match (opt_l, opt_r) {
         (Some(l), Some(r)) => Some(l.bitand(r)),
@@ -60,85 +53,20 @@
     }
 }
 unsafe impl<I, J> arrow::trusted_len::TrustedLen for TrustMyLength<I, J> where I: Iterator<Item = J> {}
-=======
-fn prepare_buffers(
-    l: &Buffer,
-    offset_l: usize,
-    r: &Buffer,
-    offset_r: usize,
-    len_in_bits: usize,
-) -> (BooleanArray, BooleanArray) {
-    let l = BooleanArray::from(
-        ArrayData::builder(DataType::Boolean)
-            .add_buffer(l.clone())
-            .offset(offset_l)
-            .len(len_in_bits)
-            .build(),
-    );
-    let r = BooleanArray::from(
-        ArrayData::builder(DataType::Boolean)
-            .add_buffer(r.clone())
-            .offset(offset_r)
-            .len(len_in_bits)
-            .build(),
-    );
-    (l, r)
-}
-
-// buffer ops from arrow is private. So we hack around this by creating boolean arrays.
-// should do the same as arrows buffer_bin_and
-pub fn buffer_and(
-    l: &Buffer,
-    offset_l: usize,
-    r: &Buffer,
-    offset_r: usize,
-    len_in_bits: usize,
-) -> Buffer {
-    let (l, r) = prepare_buffers(l, offset_l, r, offset_r, len_in_bits);
-    (arrow::compute::and(&l, &r).unwrap()).data().buffers()[0].clone()
-}
-
-pub fn buffer_or(
-    l: &Buffer,
-    offset_l: usize,
-    r: &Buffer,
-    offset_r: usize,
-    len_in_bits: usize,
-) -> Buffer {
-    let (l, r) = prepare_buffers(l, offset_l, r, offset_r, len_in_bits);
-    (arrow::compute::or(&l, &r).unwrap()).data().buffers()[0].clone()
-}
-
-/// Combine the validity by doing a bitand operation.
-pub fn combine_null_buffers(
-    opt_l: Option<&Buffer>,
-    offset_l: usize,
-    opt_r: Option<&Buffer>,
-    offset_r: usize,
-    len_in_bits: usize,
-) -> Option<Buffer> {
-    match (opt_l, opt_r) {
-        (Some(l), Some(r)) => Some(buffer_and(l, offset_l, r, offset_r, len_in_bits)),
-        (Some(l), None) => Some(l.clone()),
-        (None, Some(r)) => Some(r.clone()),
-        (None, None) => None,
-    }
-}
->>>>>>> 9fb25c7c
 
 pub trait CustomIterTools: Iterator {
     fn fold_first_<F>(mut self, f: F) -> Option<Self::Item>
-    where
-        Self: Sized,
-        F: FnMut(Self::Item, Self::Item) -> Self::Item,
+        where
+            Self: Sized,
+            F: FnMut(Self::Item, Self::Item) -> Self::Item,
     {
         let first = self.next()?;
         Some(self.fold(first, f))
     }
 
     fn trust_my_length(self, length: usize) -> TrustMyLength<Self, Self::Item>
-    where
-        Self: Sized,
+        where
+            Self: Sized,
     {
         TrustMyLength::new(self, length)
     }
